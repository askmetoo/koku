--- conflicted
+++ resolved
@@ -100,7 +100,6 @@
         return (None, None)
 
     def _format_dates(self, start_date, end_date):
-<<<<<<< HEAD
         """
         # Convert dates for use in the updater.
 
@@ -110,17 +109,6 @@
             # Run up to the current date. Set end_date to the current date.
             end_date = self._date_accessor.today_with_timezone('UTC')
             # end_date = end_date.strftime('%Y-%m-%d')
-=======
-        """Convert dates to strings for use in the updater."""
-        if isinstance(start_date, datetime.date):
-            start_date = start_date.strftime("%Y-%m-%d")
-        if isinstance(end_date, datetime.date):
-            end_date = end_date.strftime("%Y-%m-%d")
-        elif end_date is None:
-            # Run up to the current date
-            end_date = self._date_accessor.today_with_timezone("UTC")
-            end_date = end_date.strftime("%Y-%m-%d")
->>>>>>> 167d3d0e
         return start_date, end_date
 
     def manifest_is_ready(self):
@@ -168,19 +156,12 @@
 
         """
         start_date, end_date = self._format_dates(start_date, end_date)
-<<<<<<< HEAD
         LOG.info('Using start date: %s', start_date)
         LOG.info('Using end date: %s', end_date)
         start_date, end_date = self._updater.update_summary_tables(
             start_date,
             end_date
         )
-=======
-        LOG.info("Using start date: %s", start_date)
-        LOG.info("Using end date: %s", end_date)
-
-        start_date, end_date = self._updater.update_summary_tables(start_date, end_date)
->>>>>>> 167d3d0e
 
         self._ocp_cloud_updater.update_summary_tables(start_date, end_date)
 
