--- conflicted
+++ resolved
@@ -64,11 +64,7 @@
         if entry_datetime:
             start_datetime = entry_datetime
         else:
-<<<<<<< HEAD
             start_datetime = self.fake.past_datetime(start_date='-60d')
-=======
-            start_datetime = self.fake.past_datetime(start_date="-60d")  # pylint: ignore=no-member
->>>>>>> 167d3d0e
         end_datetime = start_datetime + datetime.timedelta(hours=1)
         data = {"bill_id": bill.id, "interval_start": start_datetime, "interval_end": end_datetime}
         with AWSReportDBAccessor(self.schema, self.column_map) as accessor:
