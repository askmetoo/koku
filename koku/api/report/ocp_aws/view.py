#
# Copyright 2018 Red Hat, Inc.
#
# This program is free software: you can redistribute it and/or modify
# it under the terms of the GNU Affero General Public License as
# published by the Free Software Foundation, either version 3 of the
# License, or (at your option) any later version.
#
# This program is distributed in the hope that it will be useful,
# but WITHOUT ANY WARRANTY; without even the implied warranty of
# MERCHANTABILITY or FITNESS FOR A PARTICULAR PURPOSE.  See the
# GNU Affero General Public License for more details.
#
# You should have received a copy of the GNU Affero General Public License
# along with this program.  If not, see <https://www.gnu.org/licenses/>.
#

"""View for OpenShift on AWS Usage Reports."""

from api.common.permissions.aws_access import AwsAccessPermission
from api.common.permissions.openshift_access import OpenShiftAccessPermission
from api.report.ocp_aws.query_handler import OCPAWSReportQueryHandler
from api.report.ocp_aws.serializers import OCPAWSQueryParamSerializer
from api.report.view import ReportView
from reporting.provider.aws.models import AWSTagsSummary


class OCPAWSView(ReportView):
    """OCP+AWS Base View."""

    permission_classes = [AwsAccessPermission, OpenShiftAccessPermission]
    provider = 'ocp_aws'
<<<<<<< HEAD
    serializer = OCPAWSQueryParamSerializer
    query_handler = OCPAWSReportQueryHandler
    tag_handler = [AWSTagsSummary]
=======
    _serializer = OCPAWSQueryParamSerializer
    _query_handler = OCPAWSReportQueryHandler
    _tag_handler = [AWSTagsSummary]
>>>>>>> 84ad712f


class OCPAWSCostView(OCPAWSView):
    """Get OpenShift on AWS cost usage data.

    @api {get} /cost-management/v1/reports/openshift/costs/ Get OpenShift cost data
    @apiName getOpenShiftCostData
    @apiGroup OpenShift Report
    @apiVersion 1.0.0
    @apiDescription Get OpenShift cost data.

    @apiHeader {String} token User authorization token.

    @apiParam (Query Param) {Object} filter The filter to apply to the report.
    @apiParam (Query Param) {Object} group_by The grouping to apply to the report.
    @apiParam (Query Param) {Object} order_by The ordering to apply to the report.
    @apiParamExample {json} Query Param:
       ?filter[time_scope_units]=month&filter[time_scope_value]=-1&filter[resolution]=monthly&group_by[project]=*

    @apiSuccess {Object} group_by  The grouping to applied to the report.
    @apiSuccess {Object} filter  The filter to applied to the report.
    @apiSuccess {Object} data  The report data.
    @apiSuccess {Object} total Aggregates statistics for the report range.

    """

    report = 'costs'


class OCPAWSStorageView(OCPAWSView):
    """Get OpenShift on AWS storage usage data.

    @api {get} /cost-management/v1/reports/openshift/infrastructures/aws/storage/ Get OpenShift on AWS storage usage.
    @apiName getOpenShiftAWSStorageData
    @apiGroup OpenShift Report
    @apiVersion 1.0.0
    @apiDescription Get OpenShift on AWS storage usage data.

    @apiHeader {String} token User authorization token.

    @apiParam (Query Param) {Object} filter The filter to apply to the report.
    @apiParam (Query Param) {Object} group_by The grouping to apply to the report.
    @apiParam (Query Param) {Object} order_by The ordering to apply to the report.
    @apiParamExample {json} Query Param:
        ?filter[time_scope_units]=month&filter[time_scope_value]=-1&filter[resolution]=monthly&group_by[project]=*

    @apiSuccess {Object} group_by  The grouping to applied to the report.
    @apiSuccess {Object} filter  The filter to applied to the report.
    @apiSuccess {Object} data  The report data.
    @apiSuccess {Object} total Aggregates statistics for the report range.
    @apiSuccessExample {json} Success-Response:
        HTTP 200 OK
        Allow: GET, OPTIONS
        Content-Type: application/json
        Vary: Accept

        {
            "group_by": {
                "project": [
                    "*"
                ]
            },
            "filter": {
                "resolution": "monthly",
                "time_scope_value": "-1",
                "time_scope_units": "month"
            },
            "data": [
                {
                    "date": "2019-01",
                    "projects": [
                        {
                            "project": "namespace_ci",
                            "values": [
                                {
                                    "date": "2019-01",
                                    "units": "GB-Mo",
                                    "project": "namespace_ci",
                                    "cost": 11.674377,
                                    "total": 24.0
                                }
                            ]
                        }
                    ]
                }
            ],
            "total": {
                "units": "GB-Mo",
                "cost": 11.674377,
                "total": 24.0
            }
        }
    @apiSuccessExample {text} Success-Response:
        HTTP/1.1 200 OK
        cost,date,project,total,units
        11.674377,2019-01,namespace_ci,24.0,GB-Mo

    """

    report = 'storage'


class OCPAWSInstanceTypeView(OCPAWSView):
    """Get OpenShift on AWS instance usage data.

    @api {get} /cost-management/v1/reports/openshift/infrastructures/aws/instance-types/ Get instance data
    @apiName getOpenShiftAWSInventoryInstanceData
    @apiGroup OpenShift Report
    @apiVersion 1.0.0
    @apiDescription Get OpenShift on AWS instance usage data.

    @apiHeader {String} token User authorization token.

    @apiParam (Query Param) {Object} filter The filter to apply to the report.
    @apiParam (Query Param) {Object} group_by The grouping to apply to the report.
    @apiParam (Query Param) {Object} order_by The ordering to apply to the report.
    @apiParamExample {json} Query Param:
        ?filter[time_scope_units]=month&filter[time_scope_value]=-1&filter[resolution]=monthly&group_by[project]=*

    @apiSuccess {Object} group_by  The grouping to applied to the report.
    @apiSuccess {Object} filter  The filter to applied to the report.
    @apiSuccess {Object} data  The report data.
    @apiSuccess {Object} total Aggregates statistics for the report range.
    @apiSuccessExample {json} Success-Response:
        HTTP 200 OK
        Allow: OPTIONS, GET
        Content-Type: application/json
        Vary: Accept

        {
            "group_by": {
                "project": [
                    "*"
                ]
            },
            "filter": {
                "resolution": "monthly",
                "time_scope_value": "-2",
                "time_scope_units": "month"
            },
            "data": [
                {
                    "date": "2019-01",
                    "projects": [
                        {
                            "project": "namespace_ci",
                            "instance_types": [
                                {
                                    "instance_type": "m5.large",
                                    "values": [
                                        {
                                            "instance_type": "m5.large",
                                            "date": "2019-01",
                                            "units": "Hrs",
                                            "project": "namespace_ci",
                                            "cost": 915.889752,
                                            "count": 1,
                                            "total": 120.0
                                        }
                                    ]
                                }
                            ]
                        },
                        {
                            "project": "namespace_qa",
                            "instance_types": [
                                {
                                    "instance_type": "m5.large",
                                    "values": [
                                        {
                                            "instance_type": "m5.large",
                                            "date": "2019-01",
                                            "units": "Hrs",
                                            "project": "namespace_qa",
                                            "cost": 939.377001,
                                            "count": 1,
                                            "total": 140.0
                                        }
                                    ]
                                }
                            ]
                        }
                    ]
                }
            ],
            "total": {
                "units": "Hrs",
                "cost": 1855.266753,
                "count": 2,
                "value": 260.0
            }
        }
    @apiSuccessExample {text} Success-Response:
        HTTP/1.1 200 OK
        cost,count,date,instance_type,project,total,units
        915.889752,1,2019-01,m5.large,namespace_ci,1488.0,Hrs
        939.377001,1,2019-01,m5.large,namespace_qa,1488.0,Hrs

    """

    report = 'instance_type'<|MERGE_RESOLUTION|>--- conflicted
+++ resolved
@@ -30,15 +30,9 @@
 
     permission_classes = [AwsAccessPermission, OpenShiftAccessPermission]
     provider = 'ocp_aws'
-<<<<<<< HEAD
     serializer = OCPAWSQueryParamSerializer
     query_handler = OCPAWSReportQueryHandler
     tag_handler = [AWSTagsSummary]
-=======
-    _serializer = OCPAWSQueryParamSerializer
-    _query_handler = OCPAWSReportQueryHandler
-    _tag_handler = [AWSTagsSummary]
->>>>>>> 84ad712f
 
 
 class OCPAWSCostView(OCPAWSView):
@@ -65,10 +59,12 @@
 
     """
 
+    permission_classes = [AwsAccessPermission, OpenShiftAccessPermission]
     report = 'costs'
-
-
-class OCPAWSStorageView(OCPAWSView):
+    provider = 'ocp_aws'
+
+
+class OCPAWSStorageView(ReportView):
     """Get OpenShift on AWS storage usage data.
 
     @api {get} /cost-management/v1/reports/openshift/infrastructures/aws/storage/ Get OpenShift on AWS storage usage.
